version: 2

sphinx:
  configuration: docs/conf.py

#formats:
#  - htmlzip

build:
  os: ubuntu-22.04
  tools:
    python: "3.10"
#    rust: "1.80.1"
  commands:
<<<<<<< HEAD
    - asdf install rust 1.81.0
    - asdf global rust 1.81.0
=======
    - asdf install rust 1.80.1
    - asdf global rust 1.80.1
    - cp examples/*.ipynb docs/tutorials
>>>>>>> a6b8f082
    - python -mvirtualenv $READTHEDOCS_VIRTUALENV_PATH
    - python -m pip install --upgrade --no-cache-dir pip setuptools
    - python -m pip install --upgrade --no-cache-dir sphinx readthedocs-sphinx-ext
    - python -m pip install --exists-action=w --no-cache-dir -r docs/requirements.txt
    - python -m pip install --upgrade --upgrade-strategy only-if-needed --no-cache-dir ./py-hftbacktest
    - cat docs/conf.py
    - python -m sphinx -T -b html -d _build/doctrees -D language=en ./docs $READTHEDOCS_OUTPUT/html
#    - python -m sphinx -T -b readthedocssinglehtmllocalmedia -d _build/doctrees -D language=en ./docs $READTHEDOCS_OUTPUT/htmlzip

#python:
#  install:
#    - requirements: docs/requirements.txt
#    - method: pip
#      path: py-hftbacktest<|MERGE_RESOLUTION|>--- conflicted
+++ resolved
@@ -12,14 +12,9 @@
     python: "3.10"
 #    rust: "1.80.1"
   commands:
-<<<<<<< HEAD
     - asdf install rust 1.81.0
     - asdf global rust 1.81.0
-=======
-    - asdf install rust 1.80.1
-    - asdf global rust 1.80.1
     - cp examples/*.ipynb docs/tutorials
->>>>>>> a6b8f082
     - python -mvirtualenv $READTHEDOCS_VIRTUALENV_PATH
     - python -m pip install --upgrade --no-cache-dir pip setuptools
     - python -m pip install --upgrade --no-cache-dir sphinx readthedocs-sphinx-ext
